--- conflicted
+++ resolved
@@ -60,18 +60,8 @@
     let can = LinuxCan::new(can);
 
     // Create a node with capacity for 1 publisher and 1 requester
-<<<<<<< HEAD
-    let core_node: CoreNode<_, _, 1, 1> = CoreNode::new(
-        SystemClock::new(),
-        node_id,
-        Mtu::Can8,
-        ArrayQueue::<Microseconds64, 1>::new(),
-    );
-    let mut node = MinimalNode::new(core_node).unwrap();
-=======
     let transmitter = CanTransmitter::new(Mtu::Can8);
     let receiver = CanReceiver::new(node_id, Mtu::Can8);
->>>>>>> 9a7c8010
 
     const TRANSFER_IDS: usize = 1;
     const PUBLISHERS: usize = 1;
